update_g!(d, state, method) = nothing
function update_g!(d, state, method::M) where M<:Union{FirstOrderOptimizer, Newton}
    # Update the function value and gradient
    value_gradient!(d, state.x)
end
update_fg!(d, state, method) = nothing
update_fg!(d, state, method::ZerothOrderOptimizer) = value!(d, state.x)
update_fg!(d, state, method::M) where M<:Union{FirstOrderOptimizer, Newton} = value_gradient!(d, state.x)

# Update the Hessian
update_h!(d, state, method) = nothing
update_h!(d, state, method::SecondOrderOptimizer) = hessian!(d, state.x)

after_while!(d, state, method, options) = nothing

<<<<<<< HEAD
function optimize(d::D, initial_x::Tx, method::M,
                  options::Options{T, TCallback} = Options(;default_options(method)...), state = initial_state(method, options, d, complex_to_real(d, initial_x))) where {D<:AbstractObjective, M<:AbstractOptimizer, Tx<:AbstractArray, T, TCallback}

=======
function initial_convergence(d, state, method::AbstractOptimizer, initial_x, options)
    gradient!(d, initial_x)
    vecnorm(gradient(d), Inf) < options.g_tol
end
initial_convergence(d, state, method::ZerothOrderOptimizer, initial_x, options) = false

function optimize(d::D, initial_x::Tx, method::M,
                  options::Options = Options(;default_options(method)...),
                  state = initial_state(method, options, d, complex_to_real(d, initial_x))) where {D<:AbstractObjective, M<:AbstractOptimizer, Tx <: AbstractArray}
>>>>>>> 8469ff92
    if length(initial_x) == 1 && typeof(method) <: NelderMead
        error("You cannot use NelderMead for univariate problems. Alternatively, use either interval bound univariate optimization, or another method such as BFGS or Newton.")
    end

    t0 = time() # Initial time stamp used to control early stopping by options.time_limit

    initial_x = complex_to_real(d, initial_x)

    tr = OptimizationTrace{typeof(value(d)), typeof(method)}()
    tracing = options.store_trace || options.show_trace || options.extended_trace || options.callback != nothing
    stopped, stopped_by_callback, stopped_by_time_limit = false, false, false
    f_limit_reached, g_limit_reached, h_limit_reached = false, false, false
    x_converged, f_converged, f_increased, counter_f_tol = false, false, false, 0

    g_converged = initial_convergence(d, state, method, initial_x, options)
    converged = g_converged

    # prepare iteration counter (used to make "initial state" trace entry)
    iteration = 0

    options.show_trace && print_header(method)
    trace!(tr, d, state, iteration, method, options)

    while !converged && !stopped && iteration < options.iterations
        iteration += 1

        update_state!(d, state, method) && break # it returns true if it's forced by something in update! to stop (eg dx_dg == 0.0 in BFGS, or linesearch errors)
        update_g!(d, state, method) # TODO: Should this be `update_fg!`?
        x_converged, f_converged,
        g_converged, converged, f_increased = assess_convergence(state, d, options)
        # For some problems it may be useful to require `f_converged` to be hit multiple times
        # TODO: Do the same for x_tol?
        counter_f_tol = f_converged ? counter_f_tol+1 : 0
        converged = converged | (counter_f_tol > options.successive_f_tol)

        !converged && update_h!(d, state, method) # only relevant if not converged

        if tracing
            # update trace; callbacks can stop routine early by returning true
            stopped_by_callback = trace!(tr, d, state, iteration, method, options)
        end

        # Check time_limit; if none is provided it is NaN and the comparison
        # will always return false.
        stopped_by_time_limit = time()-t0 > options.time_limit ? true : false
        f_limit_reached = options.f_calls_limit > 0 && f_calls(d) >= options.f_calls_limit ? true : false
        g_limit_reached = options.g_calls_limit > 0 && g_calls(d) >= options.g_calls_limit ? true : false
        h_limit_reached = options.h_calls_limit > 0 && h_calls(d) >= options.h_calls_limit ? true : false

        if (f_increased && !options.allow_f_increases) || stopped_by_callback ||
            stopped_by_time_limit || f_limit_reached || g_limit_reached || h_limit_reached
            stopped = true
        end
    end # while

    after_while!(d, state, method, options)

    # we can just check minimum, as we've earlier enforced same types/eltypes
    # in variables besides the option settings
<<<<<<< HEAD
    Tf = typeof(value(d))
=======
    T = typeof(options.f_tol)
>>>>>>> 8469ff92
    f_incr_pick = f_increased && !options.allow_f_increases

    return MultivariateOptimizationResults{typeof(method),T,Tx,typeof(x_abschange(state)),Tf,typeof(tr)}(method,
                                        NLSolversBase.iscomplex(d),
                                        real_to_complex(d, initial_x),
                                        real_to_complex(d, pick_best_x(f_incr_pick, state)),
                                        pick_best_f(f_incr_pick, state, d),
                                        iteration,
                                        iteration == options.iterations,
                                        x_converged,
                                        T(options.x_tol),
                                        x_abschange(state),
                                        f_converged,
                                        T(options.f_tol),
                                        f_abschange(d, state),
                                        g_converged,
                                        T(options.g_tol),
                                        g_residual(d),
                                        f_increased,
                                        tr,
                                        f_calls(d),
                                        g_calls(d),
                                        h_calls(d))
end<|MERGE_RESOLUTION|>--- conflicted
+++ resolved
@@ -13,11 +13,6 @@
 
 after_while!(d, state, method, options) = nothing
 
-<<<<<<< HEAD
-function optimize(d::D, initial_x::Tx, method::M,
-                  options::Options{T, TCallback} = Options(;default_options(method)...), state = initial_state(method, options, d, complex_to_real(d, initial_x))) where {D<:AbstractObjective, M<:AbstractOptimizer, Tx<:AbstractArray, T, TCallback}
-
-=======
 function initial_convergence(d, state, method::AbstractOptimizer, initial_x, options)
     gradient!(d, initial_x)
     vecnorm(gradient(d), Inf) < options.g_tol
@@ -25,9 +20,8 @@
 initial_convergence(d, state, method::ZerothOrderOptimizer, initial_x, options) = false
 
 function optimize(d::D, initial_x::Tx, method::M,
-                  options::Options = Options(;default_options(method)...),
-                  state = initial_state(method, options, d, complex_to_real(d, initial_x))) where {D<:AbstractObjective, M<:AbstractOptimizer, Tx <: AbstractArray}
->>>>>>> 8469ff92
+                  options::Options{T, TCallback} = Options(;default_options(method)...), state = initial_state(method, options, d, complex_to_real(d, initial_x))) where {D<:AbstractObjective, M<:AbstractOptimizer, Tx<:AbstractArray, T, TCallback}
+
     if length(initial_x) == 1 && typeof(method) <: NelderMead
         error("You cannot use NelderMead for univariate problems. Alternatively, use either interval bound univariate optimization, or another method such as BFGS or Newton.")
     end
@@ -87,11 +81,7 @@
 
     # we can just check minimum, as we've earlier enforced same types/eltypes
     # in variables besides the option settings
-<<<<<<< HEAD
     Tf = typeof(value(d))
-=======
-    T = typeof(options.f_tol)
->>>>>>> 8469ff92
     f_incr_pick = f_increased && !options.allow_f_increases
 
     return MultivariateOptimizationResults{typeof(method),T,Tx,typeof(x_abschange(state)),Tf,typeof(tr)}(method,
