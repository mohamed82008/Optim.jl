--- conflicted
+++ resolved
@@ -14,20 +14,16 @@
 
 after_while!(d, state, method, options) = nothing
 
-<<<<<<< HEAD
-function optimize(d::D, initial_x::Tx, method::M,
-                  options::Options{T, TCallback} = Options(;default_options(method)...), state = initial_state(method, options, d, complex_to_real(d, initial_x))) where {D<:AbstractObjective, M<:AbstractOptimizer, Tx<:AbstractArray, T, TCallback}
-=======
 function initial_convergence(d, state, method::AbstractOptimizer, initial_x, options)
     gradient!(d, initial_x)
-    vecnorm(gradient(d), Inf) < options.g_tol
+    #project_tangent!(method.manifold, real_to_complex(d,gradient(d)), real_to_complex(d,initial_x))
+    maximum(abs, gradient(d)) < options.g_tol
 end
 initial_convergence(d, state, method::ZerothOrderOptimizer, initial_x, options) = false
 
 function optimize(d::D, initial_x::Tx, method::M,
-                  options::Options = Options(;default_options(method)...),
-                  state = initial_state(method, options, d, complex_to_real(d, initial_x))) where {D<:AbstractObjective, M<:AbstractOptimizer, Tx <: AbstractArray}
->>>>>>> be51a8f0
+                  options::Options{T, TCallback} = Options(;default_options(method)...), state = initial_state(method, options, d, complex_to_real(d, initial_x))) where {D<:AbstractObjective, M<:AbstractOptimizer, Tx<:AbstractArray, T, TCallback}
+
     if length(initial_x) == 1 && typeof(method) <: NelderMead
         error("You cannot use NelderMead for univariate problems. Alternatively, use either interval bound univariate optimization, or another method such as BFGS or Newton.")
     end
@@ -40,22 +36,7 @@
     tracing = options.store_trace || options.show_trace || options.extended_trace || options.callback != nothing
     stopped, stopped_by_callback, stopped_by_time_limit = false, false, false
     f_limit_reached, g_limit_reached, h_limit_reached = false, false, false
-<<<<<<< HEAD
-    x_converged, f_converged, f_increased = false, false, false
-
-    g_converged = if typeof(method) <: NelderMead
-        nmobjective(state.f_simplex, state.m, n) < options.g_tol
-    elseif  typeof(method) <: ParticleSwarm || typeof(method) <: SimulatedAnnealing
-        # TODO: remove KrylovTrustRegion when TwiceDifferentiableHV is in NLSolversBase
-        false
-    else
-        gradient!(d, initial_x)
-        #project_tangent!(method.manifold, real_to_complex(d,gradient(d)), real_to_complex(d,initial_x))
-        maximum(abs, gradient(d)) < options.g_tol
-    end
-=======
     x_converged, f_converged, f_increased, counter_f_tol = false, false, false, 0
->>>>>>> be51a8f0
 
     g_converged = initial_convergence(d, state, method, initial_x, options)
     converged = g_converged
@@ -103,11 +84,7 @@
 
     # we can just check minimum, as we've earlier enforced same types/eltypes
     # in variables besides the option settings
-<<<<<<< HEAD
     Tf = typeof(value(d))
-=======
-    T = typeof(options.f_tol)
->>>>>>> be51a8f0
     f_incr_pick = f_increased && !options.allow_f_increases
 
     return MultivariateOptimizationResults{typeof(method),T,Tx,typeof(x_abschange(state)),Tf,typeof(tr)}(method,
