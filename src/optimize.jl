const FirstOrderSolver = Union{AcceleratedGradientDescent, ConjugateGradient, GradientDescent,
                               MomentumGradientDescent, BFGS, LBFGS}
const SecondOrderSolver = Union{Newton, NewtonTrustRegion}
# Multivariate optimization
function check_kwargs(kwargs, fallback_method)
    kws = Dict{Symbol, Any}()
    method = nothing
    for kwarg in kwargs
        if kwarg[1] != :method
            kws[kwarg[1]] = kwarg[2]
        else
            method = kwarg[2]
        end
    end

    if method == nothing
        method = fallback_method
    end
    kws, method
end

# kwords
fallback_method(o::AbstractObjective) = NelderMead()
fallback_method(o::OnceDifferentiable) = LBFGS()
fallback_method(o::TwiceDifferentiable) = Newton()

# objective without initial_x
# use objective.last_f_x, since this is guaranteed to be in Non-, Once-, and TwiceDifferentiable
function optimize(objective::AbstractObjective; kwargs...)
    checked_kwargs, method = check_kwargs(kwargs, fallback_method(objective))
    optimize(objective, objective.last_f_x, method, Options(; checked_kwargs...))
end

function optimize(f::Function, initial_x::Array; kwargs...)
    checked_kwargs, method = check_kwargs(kwargs, NelderMead())
    optimize(f, initial_x, method, Options(; checked_kwargs...))
end

function optimize(f::Function, g!::Function, initial_x::Array; kwargs...)
    checked_kwargs, method = check_kwargs(kwargs, BFGS())
    optimize(f, g!, initial_x, method, Options(;checked_kwargs...))
end
function optimize(d::OnceDifferentiable, initial_x::Array; kwargs...)
    checked_kwargs, method = check_kwargs(kwargs, BFGS())
    optimize(d, initial_x, method, Options(checked_kwargs...))
end

function optimize(f::Function, g!::Function, h!::Function, initial_x::Array; kwargs...)
    checked_kwargs, method = check_kwargs(kwargs, Newton())
    optimize(f, g!, h!, initial_x, method, Options(checked_kwargs...))
end

function optimize(d::TwiceDifferentiable, initial_x::Array; kwargs...)
    checked_kwargs, method = check_kwargs(kwargs, Newton())
    optimize(d, initial_x, method, Options(;kwargs...))
end

# w/ Options
# AbstractObjectives
optimize(f::NonDifferentiable,   initial_x::Array, options::Options) = optimize(NonDifferentiable(f, initial_x), initial_x, NelderMead(), options)
optimize(d::OnceDifferentiable,  initial_x::Array, options::Options) = optimize(d, initial_x, BFGS(), options)
optimize(d::TwiceDifferentiable, initial_x::Array, options::Options) = optimize(d, initial_x, Newton(), options)

# NonDifferentiable
# wide
optimize(f, initial_x::AbstractArray, options::Options) = optimize(NonDifferentiable(f, initial_x), initial_x, NelderMead(), options)
optimize(f, initial_x::AbstractArray, method::Optimizer, options::Options = Options()) = optimize(NonDifferentiable(f, initial_x), initial_x, method, options)
# (abstract) functions
optimize(f::Function, initial_x::AbstractArray, options::Options) = optimize(NonDifferentiable(f, initial_x), initial_x, NelderMead(), options)
optimize(f::Function, initial_x::AbstractArray, method::Optimizer, options::Options = Options()) = optimize(NonDifferentiable(f, initial_x), initial_x, method, options)

# OnceDifferentiable
# wide
function optimize(f, g!, initial_x::AbstractArray, options::Options = Options())
    d = OnceDifferentiable(f, g!, initial_x)
    optimize(d, initial_x, BFGS(), options)
end
function optimize(f, g!, initial_x::AbstractArray, method::Optimizer, options::Options = Options())
    d = OnceDifferentiable(f, g!, initial_x)
    optimize(d, initial_x, method, options)
end
# (abstract) functions
function optimize(f::Function, g!::Function, initial_x::AbstractArray, options::Options = Options())
    d = OnceDifferentiable(f, g!, initial_x)
    optimize(d, initial_x, BFGS(), options)
end
function optimize(f::Function, g!::Function, initial_x::AbstractArray, method::Optimizer, options::Options = Options())
    d = OnceDifferentiable(f, g!, initial_x)
    optimize(d, initial_x, method, options)
end

# TwiceDifferentiable
# wide
function optimize(f, g!, h!, initial_x::AbstractArray, method::Optimizer, options::Options = Options())
    d = TwiceDifferentiable(f, g!, h!, initial_x)
    optimize(d, initial_x, method, options)
end
function optimize(f, g!, h!, initial_x::AbstractArray, options)
    d = TwiceDifferentiable(f, g!, h!, initial_x)
    optimize(d, initial_x, Newton(), options)
end

# (abstract) functions
function optimize{F<:Function, G<:Function, H<:Function}(f::F, g!::G, h!::H, initial_x::AbstractArray, method::Optimizer, options::Options = Options())
    d = TwiceDifferentiable(f, g!, h!, initial_x)
    optimize(d, initial_x, method, options)
end
function optimize{F<:Function, G<:Function, H<:Function}(f::F, g!::G, h!::H, initial_x::AbstractArray, options)
    d = TwiceDifferentiable(f, g!, h!, initial_x)
    optimize(d, initial_x, Newton(), options)
end

# autodiff constructors for function and Once- or TwiceDifferentiable input
# wide
function optimize{M <: Union{FirstOrderSolver, SecondOrderSolver}}(f, initial_x::AbstractArray, method::M, options::Options)
    if M <: FirstOrderSolver
        d = OnceDifferentiable(f, initial_x)
    else
        d = TwiceDifferentiable(f, initial_x)
    end
    optimize(d, initial_x, method, options)
end
# (abstract functions)
function optimize{F<:Function, M <: Union{FirstOrderSolver, SecondOrderSolver}}(f::F, initial_x::AbstractArray, method::M, options::Options)
    if M <: FirstOrderSolver
        d = OnceDifferentiable(f, initial_x)
    else
        d = TwiceDifferentiable(f, initial_x)
    end
    optimize(d, initial_x, method, options)
end

# OnceDifferentiable -> TwiceDifferentiable using autodiff
function optimize(d::OnceDifferentiable, initial_x::AbstractArray, method::SecondOrderSolver, options::Options = Options())
    optimize(TwiceDifferentiable(d), initial_x, method, options)
end

update_g!(d, state, method) = nothing
function update_g!{M<:Union{FirstOrderSolver, Newton}}(d, state, method::M)
    # Update the function value and gradient
    value_gradient!(d, state.x)
end

# Update the Hessian
update_h!(d, state, method) = nothing
update_h!(d, state, method::SecondOrderSolver) = hessian!(d, state.x)

after_while!(d, state, method, options) = nothing

<<<<<<< HEAD
function optimize{D<:AbstractObjective, T, M<:Optimizer}(d::D, initial_x::AbstractArray{T}, method::M, options::Options)
=======
function optimize{D<:AbstractObjective, T, M<:Optimizer}(d::D, initial_x::Array{T}, method::M,
    options::Options = Options(), state = initial_state(method, options, d, initial_x))

>>>>>>> e570c69c
    t0 = time() # Initial time stamp used to control early stopping by options.time_limit

    if length(initial_x) == 1 && typeof(method) <: NelderMead
        error("Use optimize(f, scalar, scalar) for 1D problems")
    end

    tr = OptimizationTrace{typeof(method)}()
    tracing = options.store_trace || options.show_trace || options.extended_trace || options.callback != nothing
    stopped, stopped_by_callback, stopped_by_time_limit = false, false, false
    f_limit_reached, g_limit_reached, h_limit_reached = false, false, false
    x_converged, f_converged, f_increased = false, false, false
    g_converged = if typeof(method) <: NelderMead
        nmobjective(state.f_simplex, state.m, state.n) < options.g_tol
    elseif  typeof(method) <: ParticleSwarm || typeof(method) <: SimulatedAnnealing
        g_converged = false
    else
        vecnorm(gradient(d), Inf) < options.g_tol
    end

    converged = g_converged
    iteration = 0

    options.show_trace && print_header(method)
    trace!(tr, d, state, iteration, method, options)

    while !converged && !stopped && iteration < options.iterations
        iteration += 1

        update_state!(d, state, method) && break # it returns true if it's forced by something in update! to stop (eg dx_dg == 0.0 in BFGS)
        update_g!(d, state, method)
        x_converged, f_converged,
        g_converged, converged, f_increased = assess_convergence(state, d, options)

        !converged && update_h!(d, state, method) # only relevant if not converged

        if tracing
            # update trace; callbacks can stop routine early by returning true
            stopped_by_callback = trace!(tr, d, state, iteration, method, options)
        end

        stopped_by_time_limit = time()-t0 > options.time_limit ? true : false
        f_limit_reached = options.f_calls_limit > 0 && f_calls(d) >= options.f_calls_limit ? true : false
        g_limit_reached = options.g_calls_limit > 0 && g_calls(d) >= options.g_calls_limit ? true : false
        h_limit_reached = options.h_calls_limit > 0 && h_calls(d) >= options.h_calls_limit ? true : false

        if (f_increased && !options.allow_f_increases) || stopped_by_callback ||
            stopped_by_time_limit || f_limit_reached || g_limit_reached || h_limit_reached
            stopped = true
        end
    end # while

    after_while!(d, state, method, options)

    return MultivariateOptimizationResults(state.method_string,
                                            initial_x,
                                            f_increased ? state.x_previous : state.x,
                                            f_increased ? state.f_x_previous : value(d),
                                            iteration,
                                            iteration == options.iterations,
                                            x_converged,
                                            options.x_tol,
                                            f_converged,
                                            options.f_tol,
                                            g_converged,
                                            options.g_tol,
                                            f_increased,
                                            tr,
                                            f_calls(d),
                                            g_calls(d),
                                            h_calls(d))
end

# Univariate Options
function optimize{F<:Function, T <: AbstractFloat}(f::F,
                                      lower::T,
                                      upper::T;
                                      method = Brent(),
                                      rel_tol::Real = sqrt(eps(T)),
                                      abs_tol::Real = eps(T),
                                      iterations::Integer = 1_000,
                                      store_trace::Bool = false,
                                      show_trace::Bool = false,
                                      callback = nothing,
                                      show_every = 1,
                                      extended_trace::Bool = false)
    show_every = show_every > 0 ? show_every: 1
    if extended_trace && callback == nothing
        show_trace = true
    end

    show_trace && print_header(method)

    optimize(f, lower, upper, method;
             rel_tol = T(rel_tol),
             abs_tol = T(abs_tol),
             iterations = iterations,
             store_trace = store_trace,
             show_trace = show_trace,
             show_every = show_every,
             callback = callback,
             extended_trace = extended_trace)
end

function optimize{F<:Function}(f::F,
                  lower::Real,
                  upper::Real;
                  kwargs...)
    optimize(f,
             Float64(lower),
             Float64(upper);
             kwargs...)
end

function optimize{F<:Function}(f::F,
                  lower::Real,
                  upper::Real,
                  mo::Union{Brent, GoldenSection};
                  kwargs...)
    optimize(f,
             Float64(lower),
             Float64(upper),
             mo;
             kwargs...)
end<|MERGE_RESOLUTION|>--- conflicted
+++ resolved
@@ -147,13 +147,9 @@
 
 after_while!(d, state, method, options) = nothing
 
-<<<<<<< HEAD
-function optimize{D<:AbstractObjective, T, M<:Optimizer}(d::D, initial_x::AbstractArray{T}, method::M, options::Options)
-=======
-function optimize{D<:AbstractObjective, T, M<:Optimizer}(d::D, initial_x::Array{T}, method::M,
+function optimize{D<:AbstractObjective, T, M<:Optimizer}(d::D, initial_x::AbstractArray{T}, method::M,
     options::Options = Options(), state = initial_state(method, options, d, initial_x))
 
->>>>>>> e570c69c
     t0 = time() # Initial time stamp used to control early stopping by options.time_limit
 
     if length(initial_x) == 1 && typeof(method) <: NelderMead
